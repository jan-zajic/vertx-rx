package io.vertx.rx.java.test;

import io.vertx.core.http.HttpClientOptions;
import io.vertx.core.http.HttpMethod;
import io.vertx.core.http.HttpServerOptions;
import io.vertx.core.net.NetClientOptions;
import io.vertx.core.net.NetServerOptions;
import io.vertx.rxjava.core.AbstractVerticle;
import io.vertx.rxjava.core.Context;
import io.vertx.rxjava.core.Vertx;
import io.vertx.rxjava.core.buffer.Buffer;
import io.vertx.rxjava.core.eventbus.EventBus;
import io.vertx.rxjava.core.eventbus.Message;
import io.vertx.rxjava.core.eventbus.MessageConsumer;
import io.vertx.rxjava.core.http.HttpClient;
import io.vertx.rxjava.core.http.HttpClientRequest;
import io.vertx.rxjava.core.http.HttpClientResponse;
import io.vertx.rxjava.core.http.HttpServer;
import io.vertx.rxjava.core.http.HttpServerRequest;
import io.vertx.rxjava.core.http.ServerWebSocket;
import io.vertx.rxjava.core.http.WebSocket;
import io.vertx.rxjava.core.net.NetServer;
import io.vertx.rxjava.core.net.NetSocket;
import io.vertx.rxjava.core.streams.ReadStream;
import io.vertx.rx.java.ObservableFuture;
import io.vertx.rx.java.RxHelper;
import io.vertx.test.core.VertxTestBase;
import org.junit.Test;
import rx.Observable;
import rx.Observer;
import rx.Subscriber;

import java.util.ArrayList;
import java.util.Arrays;
import java.util.Collections;
import java.util.LinkedList;
import java.util.List;
import java.util.concurrent.CountDownLatch;
import java.util.concurrent.TimeUnit;
import java.util.concurrent.atomic.AtomicInteger;
import java.util.concurrent.atomic.AtomicReference;
import java.util.stream.Collectors;

/**
 * @author <a href="mailto:julien@julienviet.com">Julien Viet</a>
 */
public class JavaIntegrationTest extends VertxTestBase {

  private Vertx vertx;

  @Override
  public void setUp() throws Exception {
    super.setUp();
    vertx = new Vertx(super.vertx);
  }

  @Test
  public void testConsumeBodyStream() {
<<<<<<< HEAD
    EventBus eb = vertx.eventBus();
    MessageConsumer<String> consumer = eb.<String>consumer("the-address");
    Observable<String> obs = consumer.bodyStream().toObservable();
    List<String> items = new ArrayList<>();
    obs.subscribe(new Subscriber<String>() {
      @Override
      public void onNext(String s) {
        items.add(s);
        if (items.size() == 3) {
          unsubscribe();
          assertEquals(Arrays.asList("msg1", "msg2", "msg3"), items);
          assertFalse(consumer.isRegistered());
          testComplete();
=======
    vertx.runOnContext(v -> {
      EventBus eb = vertx.eventBus();
      MessageConsumer<String> consumer = eb.<String>consumer("the-address");
      Observable<String> obs = consumer.bodyStream().toObservable();
      List<String> items = new ArrayList<>();
      obs.subscribe(new Subscriber<String>() {

        @Override
        public void onNext(String s) {
          items.add(s);
          if (items.size() == 3) {
            unsubscribe();
            assertEquals(Arrays.asList("msg1", "msg2", "msg3"), items);
            assertFalse(consumer.isRegistered());
            testComplete();
          }
>>>>>>> 3df8d30e
        }

        @Override
        public void onError(Throwable throwable) {
          fail(throwable.getMessage());
        }

<<<<<<< HEAD
      @Override
      public void onCompleted() {
        fail();
      }
=======
        @Override
        public void onCompleted() {
//          fail();
        }
      });
      vertx.runOnContext(v2 -> {
        eb.send("the-address", "msg1");
        eb.send("the-address", "msg2");
        eb.send("the-address", "msg3");
      });
>>>>>>> 3df8d30e
    });
    await();
  }

  @Test
  public void testRegisterAgain() {
<<<<<<< HEAD
    EventBus eb = vertx.eventBus();
    MessageConsumer<String> consumer = eb.<String>consumer("the-address");
    Observable<String> obs = consumer.bodyStream().toObservable();
    obs.subscribe(new Subscriber<String>() {
      @Override
      public void onNext(String s) {
        assertEquals("msg1", s);
        unsubscribe();
        assertFalse(consumer.isRegistered());
        obs.subscribe(new Subscriber<String>() {
          @Override
          public void onNext(String s) {
            assertEquals("msg2", s);
            unsubscribe();
            assertFalse(consumer.isRegistered());
            testComplete();
          }
=======
    vertx.runOnContext(v -> {
      EventBus eb = vertx.eventBus();
      MessageConsumer<String> consumer = eb.<String>consumer("the-address");
      Observable<String> obs = consumer.bodyStream().toObservable();
      obs.subscribe(new Subscriber<String>() {

        @Override
        public void onNext(String s) {
          assertEquals("msg1", s);
          unsubscribe();
          assertFalse(consumer.isRegistered());
          obs.subscribe(new Subscriber<String>() {
            @Override
            public void onNext(String s) {
              assertEquals("msg2", s);
              unsubscribe();
              assertFalse(consumer.isRegistered());
              testComplete();
            }

            @Override
            public void onError(Throwable throwable) {
              fail("Was not esxpecting error " + throwable.getMessage());
            }
>>>>>>> 3df8d30e

            @Override
            public void onCompleted() {
//              fail();
            }
          });
          vertx.runOnContext(v2 -> {
            eb.send("the-address", "msg2");
          });
        }

<<<<<<< HEAD
          @Override
          public void onCompleted() {
            fail();
          }
        });
        eb.send("the-address", "msg2");
      }

      @Override
      public void onError(Throwable throwable) {
        fail("Was not esxpecting error " + throwable.getMessage());
      }

      @Override
      public void onCompleted() {
        fail();
      }
    });
    eb.send("the-address", "msg1");
=======
        @Override
        public void onError(Throwable throwable) {
          fail("Was not esxpecting error " + throwable.getMessage());
        }

        @Override
        public void onCompleted() {
//          fail();
        }
      });
      vertx.runOnContext(v2 -> {
        eb.send("the-address", "msg1");
      });
    });
>>>>>>> 3df8d30e
    await();
  }

  @Test
  public void testObservableUnsubscribeDuringObservation() {
    vertx.runOnContext(v -> {
      EventBus eb = vertx.eventBus();
      MessageConsumer<String> consumer = eb.<String>consumer("the-address");
      Observable<String> obs = consumer.bodyStream().toObservable();
      Observable<String> a = obs.take(4);
      List<String> obtained = new ArrayList<>();
      a.subscribe(new Subscriber<String>() {
        @Override
        public void onCompleted() {
          assertEquals(Arrays.asList("msg0", "msg1", "msg2", "msg3"), obtained);
          testComplete();
        }
        @Override
        public void onError(Throwable e) {
          fail(e.getMessage());
        }
        @Override
        public void onNext(String str) {
          obtained.add(str);
        }
      });
      for (int i = 0; i < 7; i++) {
        int id = i;
        vertx.runOnContext(v2 -> {
          eb.send("the-address", "msg" + id);
        });
      }
    });
    await();
  }

  @Test
  public void testConcatReplies() {
    EventBus eb = vertx.eventBus();
    eb.<String>consumer("the-address", msg -> {
      msg.reply(msg.body());
    });
    Observable<Message<String>> obs1 = eb.sendObservable("the-address", "msg1");
    Observable<Message<String>> obs2 = eb.sendObservable("the-address", "msg2");
    eb.send("the-address", "done", reply -> {
      Observable<Message<String>> all = Observable.concat(obs1, obs2);
      LinkedList<String> values = new LinkedList<>();
      all.subscribe(next -> {
        values.add(next.body());
      }, err -> {
        fail();
      }, () -> {
        assertEquals(Arrays.asList("msg1", "msg2"), values);
        testComplete();
      });
    });
    await();
  }

  @Test
  public void testObservableNetSocket() {
    ObservableFuture<NetServer> onListen = RxHelper.observableFuture();
    onListen.subscribe(
        server -> vertx.createNetClient(new NetClientOptions()).connect(1234, "localhost", ar -> {
          assertTrue(ar.succeeded());
          NetSocket so = ar.result();
          so.write("foo");
          so.close();
        }),
        error -> fail(error.getMessage())
    );
    NetServer server = vertx.createNetServer(new NetServerOptions().setPort(1234).setHost("localhost"));
    Observable<NetSocket> socketObs = server.connectStream().toObservable();
    socketObs.subscribe(new Subscriber<NetSocket>() {
      @Override
      public void onNext(NetSocket o) {
        Observable<Buffer> dataObs = o.toObservable();
        dataObs.subscribe(new Observer<Buffer>() {

          LinkedList<Buffer> buffers = new LinkedList<>();

          @Override
          public void onNext(Buffer buffer) {
            buffers.add(buffer);
          }

          @Override
          public void onError(Throwable e) {
            fail(e.getMessage());
          }

          @Override
          public void onCompleted() {
            assertEquals(1, buffers.size());
            assertEquals("foo", buffers.get(0).toString("UTF-8"));
            server.close();
          }
        });
      }

      @Override
      public void onError(Throwable e) {
        fail(e.getMessage());
      }

      @Override
      public void onCompleted() {
        testComplete();
      }
    });
    server.listen(onListen.toHandler());
    await();
  }

  @Test
  public void testObservableWebSocket() {
    ObservableFuture<HttpServer> onListen = RxHelper.observableFuture();
    onListen.subscribe(
        server -> vertx.createHttpClient(new HttpClientOptions()).websocket(8080, "localhost", "/some/path", ws -> {
          ws.write(Buffer.buffer("foo"));
          ws.close();
        }),
        error -> fail(error.getMessage())
    );
    HttpServer server = vertx.createHttpServer(new HttpServerOptions().setPort(8080).setHost("localhost"));
    Observable<ServerWebSocket> socketObs = server.websocketStream().toObservable();
    socketObs.subscribe(new Subscriber<ServerWebSocket>() {
      @Override
      public void onNext(ServerWebSocket o) {
        Observable<Buffer> dataObs = o.toObservable();
        dataObs.subscribe(new Observer<Buffer>() {

          LinkedList<Buffer> buffers = new LinkedList<>();

          @Override
          public void onNext(Buffer buffer) {
            buffers.add(buffer);
          }

          @Override
          public void onError(Throwable e) {
            fail(e.getMessage());
          }

          @Override
          public void onCompleted() {
            assertEquals(1, buffers.size());
            assertEquals("foo", buffers.get(0).toString("UTF-8"));
            server.close();
          }
        });
      }

      @Override
      public void onError(Throwable e) {
        fail(e.getMessage());
      }

      @Override
      public void onCompleted() {
        testComplete();
      }
    });
    server.listen(onListen.toHandler());
    await();
  }

  @Test
  public void testObservableHttpRequest() {
    HttpServer server = vertx.createHttpServer(new HttpServerOptions().setPort(8080).setHost("localhost"));
    Observable<HttpServerRequest> socketObs = server.requestStream().toObservable();
    socketObs.subscribe(new Subscriber<HttpServerRequest>() {
      @Override
      public void onNext(HttpServerRequest o) {
        Observable<Buffer> dataObs = o.toObservable();
        dataObs.subscribe(new Observer<Buffer>() {

          LinkedList<Buffer> buffers = new LinkedList<>();

          @Override
          public void onNext(Buffer buffer) {
            buffers.add(buffer);
          }

          @Override
          public void onError(Throwable e) {
            fail(e.getMessage());
          }

          @Override
          public void onCompleted() {
            assertEquals(1, buffers.size());
            assertEquals("foo", buffers.get(0).toString("UTF-8"));
            server.close();
          }
        });
      }

      @Override
      public void onError(Throwable e) {
        fail(e.getMessage());
      }

      @Override
      public void onCompleted() {
        testComplete();
      }
    });
    Observable<HttpServer> onListen = server.listenObservable();
    onListen.subscribe(
        s -> {
          HttpClientRequest req = vertx.createHttpClient(new HttpClientOptions()).request(HttpMethod.PUT, 8080, "localhost", "/some/path", resp -> {
          });
          req.putHeader("Content-Length", "3");
          req.write("foo");
        },
        error -> fail(error.getMessage())
    );
    await();
  }

  @Test
  public void testConcatOperator() {
    Observable<Long> o1 = vertx.timerStream(100).toObservable();
    Observable<Long> o2 = vertx.timerStream(100).toObservable();
    Observable<Long> obs = Observable.concat(o1, o2);
    AtomicInteger count = new AtomicInteger();
    obs.subscribe(id -> {
          count.incrementAndGet();
        },
        err -> fail(),
        () -> {
          assertEquals(2, count.get());
          testComplete();
        });
    await();
  }

  @Test
  public void testScheduledTimer() {
    vertx.runOnContext(v -> {
      long startTime = System.currentTimeMillis();
      Context initCtx = Vertx.currentContext();
      Observable.timer(100, 100, TimeUnit.MILLISECONDS, io.vertx.rxjava.core.RxHelper.scheduler(vertx)).take(10).subscribe(new Observer<Long>() {
        public void onNext(Long value) {
          assertEquals(initCtx.getDelegate(), Vertx.currentContext().getDelegate());
        }

        public void onError(Throwable e) {
          fail("unexpected failure");
        }

        public void onCompleted() {
          long timeTaken = System.currentTimeMillis() - startTime;
          assertTrue("Was expecting to have time taken | " + timeTaken + " -  1000 | < 200", Math.abs(timeTaken - 1000) < 1000);
          testComplete();
        }
      });
    });
    await();
  }

  @Test
  public void testScheduledBuffer() {
    vertx.runOnContext(v -> {
      long startTime = System.currentTimeMillis();
      Context initCtx = Vertx.currentContext();
      Observable
          .timer(10, 10, TimeUnit.MILLISECONDS, io.vertx.rxjava.core.RxHelper.scheduler(vertx))
          .buffer(100, TimeUnit.MILLISECONDS, io.vertx.rxjava.core.RxHelper.scheduler(vertx))
          .take(10)
          .subscribe(new Observer<List<Long>>() {
            private int eventCount = 0;

            public void onNext(List<Long> value) {
              eventCount++;
              assertEquals(initCtx.getDelegate(), Vertx.currentContext().getDelegate());
            }

            public void onError(Throwable e) {
              fail("unexpected failure");
            }

            public void onCompleted() {
              long timeTaken = System.currentTimeMillis() - startTime;
              assertEquals(10, eventCount);
              assertTrue("Was expecting to have time taken | " + timeTaken + " -  1000 | < 200", Math.abs(timeTaken - 1000) < 1000);
              testComplete();
            }
          });
    });
    await();
  }

  @Test
  public void testTimeMap() {
    vertx.runOnContext(v -> {
      Context initCtx = Vertx.currentContext();
      EventBus eb = vertx.eventBus();
      ReadStream<String> consumer = eb.<String>localConsumer("the-address").bodyStream();
      Observer<String> observer = new Subscriber<String>() {
        boolean first = true;
        @Override
        public void onNext(String s) {
          if (first) {
            first = false;
            assertEquals(initCtx.getDelegate(), Vertx.currentContext().getDelegate());
            assertEquals("msg1msg2msg3", s);
            testComplete();
          }
        }
        @Override
        public void onError(Throwable e) {
          fail(e.getMessage());
        }
        @Override
        public void onCompleted() {
        }
      };
      Observable<String> observable = consumer.toObservable();
      observable.
          buffer(500, TimeUnit.MILLISECONDS, io.vertx.rxjava.core.RxHelper.scheduler(vertx)).
          map(samples -> samples.stream().reduce("", (a, b) -> a + b)).
          subscribe(observer);
      vertx.runOnContext(v2 -> {
        eb.send("the-address", "msg1");
        eb.send("the-address", "msg2");
        eb.send("the-address", "msg3");
      });
    });
    await();
  }

  @Test
  public void testObserverToFuture() {
    HttpServer server = vertx.createHttpServer(new HttpServerOptions().setPort(8080)).requestHandler(req -> {});
    AtomicInteger count = new AtomicInteger();
    Observer<HttpServer> observer = new Observer<HttpServer>() {
      @Override
      public void onCompleted() {
        server.close();
        assertEquals(1, count.get());
        testComplete();
      }

      @Override
      public void onError(Throwable e) {
        fail(e.getMessage());
      }

      @Override
      public void onNext(HttpServer httpServer) {
        count.incrementAndGet();
      }
    };
    Observable<HttpServer> onListen = server.listenObservable();
    onListen.subscribe(observer);
    await();
  }

  @Test
  public void testObserverToHandler() throws Exception {
    AtomicInteger count = new AtomicInteger();
    Observer<Long> observer = new Observer<Long>() {
      @Override
      public void onCompleted() {
        assertEquals(1, count.get());
        testComplete();
      }

      @Override
      public void onError(Throwable e) {
        fail(e.getMessage());
      }

      @Override
      public void onNext(Long l) {
        count.incrementAndGet();
      }
    };
    vertx.setTimer(1, RxHelper.toHandler(observer));
    await();
  }

  @Test
  public void testHttpClient() {
    HttpServer server = vertx.createHttpServer(new HttpServerOptions().setPort(8080));
    server.requestStream().handler(req -> {
      req.response().setChunked(true).end("some_content");
    });
    server.listen(ar -> {
      HttpClient client = vertx.createHttpClient(new HttpClientOptions());
      client.request(HttpMethod.GET, 8080, "localhost", "/the_uri", resp -> {
        Buffer content = Buffer.buffer();
        Observable<Buffer> observable = resp.toObservable();
        observable.forEach(content::appendBuffer, err -> fail(), () -> {
          server.close();
          assertEquals("some_content", content.toString("UTF-8"));
          testComplete();
        });
      }).end();
    });
    await();
  }

  @Test
  public void testHttpClientFlatMap() {
    HttpServer server = vertx.createHttpServer(new HttpServerOptions().setPort(8080));
    server.requestStream().handler(req -> {
      req.response().setChunked(true).end("some_content");
    });
    server.listen(ar -> {
      HttpClient client = vertx.createHttpClient(new HttpClientOptions());
      HttpClientRequest req = client.request(HttpMethod.GET, 8080, "localhost", "/the_uri");
      Observable<HttpClientResponse> obs =  req.toObservable();
      Buffer content = Buffer.buffer();
      obs.flatMap(HttpClientResponse::toObservable).forEach(
          content::appendBuffer,
          err -> fail(), () -> {
        server.close();
        assertEquals("some_content", content.toString("UTF-8"));
        testComplete();
      });
      req.end();
    });
    await();
  }

  @Test
  public void testHttpClientFlatMapUnmarshallPojo() {
    HttpServer server = vertx.createHttpServer(new HttpServerOptions().setPort(8080));
    server.requestStream().handler(req -> {
      req.response().setChunked(true).end("{\"foo\":\"bar\"}");
    });
    server.listen(ar -> {
      HttpClient client = vertx.createHttpClient(new HttpClientOptions());
      HttpClientRequest req = client.request(HttpMethod.GET, 8080, "localhost", "/the_uri");
      Observable<HttpClientResponse> obs =  req.toObservable();
      ArrayList<MyPojo> objects = new ArrayList<>();
      obs.flatMap(HttpClientResponse::toObservable).
          lift(io.vertx.rxjava.core.RxHelper.unmarshaller(MyPojo.class)).
          forEach(
              objects::add,
              err -> fail(), () -> {
                server.close();
                assertEquals(Arrays.asList(new MyPojo("bar")), objects);
                testComplete();
              });;
      req.end();
    });
    await();
  }

  @Test
  public void testHttpClientConnectionFailure() {
    HttpClient client = vertx.createHttpClient(new HttpClientOptions());
    HttpClientRequest req = client.request(HttpMethod.GET, 9998, "255.255.255.255", "/the_uri");
    Observable<HttpClientResponse> obs = req.toObservable();
    obs.subscribe(
        buffer -> fail(),
        err -> testComplete(),
        this::fail);
    req.end();
    await();
  }

  @Test
  public void testHttpClientConnectionFailureFlatMap() {
    HttpClient client = vertx.createHttpClient(new HttpClientOptions());
    HttpClientRequest req = client.request(HttpMethod.GET, 9998, "255.255.255.255", "/the_uri");
    Observable<HttpClientResponse> obs = req.toObservable();
    obs.flatMap(HttpClientResponse::toObservable).forEach(
        buffer -> fail(),
        err -> testComplete(),
        this::fail);
    req.end();
    await();
  }

  @Test
  public void testWebsocketClient() {
    HttpServer server = vertx.createHttpServer(new HttpServerOptions().setPort(8080));
    server.websocketStream().handler(ws -> {
      ws.write(Buffer.buffer("some_content"));
      ws.close();
    });
    server.listen(ar -> {
      HttpClient client = vertx.createHttpClient(new HttpClientOptions());
      client.websocket(8080, "localhost", "/the_uri", ws -> {
        Buffer content = Buffer.buffer();
        Observable<Buffer> observable = ws.toObservable();
        observable.forEach(content::appendBuffer, err -> fail(), () -> {
          server.close();
          assertEquals("some_content", content.toString("UTF-8"));
          testComplete();
        });
      });
    });
    await();
  }

  @Test
  public void testWebsocketClientFlatMap() {
    HttpServer server = vertx.createHttpServer(new HttpServerOptions().setPort(8080));
    server.websocketStream().handler(ws -> {
      ws.write(Buffer.buffer("some_content"));
      ws.close();
    });
    server.listen(ar -> {
      HttpClient client = vertx.createHttpClient(new HttpClientOptions());
      Buffer content = Buffer.buffer();
      client.
          websocketStream(8080, "localhost", "/the_uri").
          toObservable().
          flatMap(WebSocket::toObservable).
          forEach(content::appendBuffer, err -> fail(), () -> {
            server.close();
            assertEquals("some_content", content.toString("UTF-8"));
            testComplete();
          });
    });
    await();
  }

  @Test
  public void testGetHelper() throws Exception {
    CountDownLatch listenLatch = new CountDownLatch(1);
    HttpServer server = vertx.createHttpServer();
    AtomicInteger count = new AtomicInteger();
    server.requestHandler(req -> {
      req.response().end(Buffer.buffer("request=" + count.getAndIncrement()));
    }).listen(8080, onSuccess(s -> {
      listenLatch.countDown();
    }));
    awaitLatch(listenLatch);
    HttpClient client = vertx.createHttpClient();
    Observable<HttpClientResponse> obs = io.vertx.rxjava.core.RxHelper.get(client, 8080, "localhost", "/foo");
    List<Buffer> bodies = Collections.synchronizedList(new ArrayList<>());
    CountDownLatch reqLatch = new CountDownLatch(1);
    obs.subscribe(resp -> {
      resp.toObservable().subscribe(bodies::add, this::fail, reqLatch::countDown);
    }, this::fail);
    awaitLatch(reqLatch);
    obs.subscribe(resp -> {
      resp.toObservable().subscribe(bodies::add, this::fail, () -> {
        assertEquals(Arrays.asList("request=0", "request=1"), bodies.stream().map(Buffer::toString).collect(Collectors.toList()));
        testComplete();
      });
    }, this::fail);
    await();
  }

  @Test
  public void testDeployVerticle() throws Exception {
    CountDownLatch deployLatch = new CountDownLatch(2);
    io.vertx.rxjava.core.RxHelper.deployVerticle(vertx, new AbstractVerticle() {
      @Override
      public void start() {
        deployLatch.countDown();
      }
    }).subscribe(resp -> {
      deployLatch.countDown();
    });
    awaitLatch(deployLatch);
  }
}<|MERGE_RESOLUTION|>--- conflicted
+++ resolved
@@ -5,7 +5,6 @@
 import io.vertx.core.http.HttpServerOptions;
 import io.vertx.core.net.NetClientOptions;
 import io.vertx.core.net.NetServerOptions;
-import io.vertx.rxjava.core.AbstractVerticle;
 import io.vertx.rxjava.core.Context;
 import io.vertx.rxjava.core.Vertx;
 import io.vertx.rxjava.core.buffer.Buffer;
@@ -32,14 +31,11 @@
 
 import java.util.ArrayList;
 import java.util.Arrays;
-import java.util.Collections;
 import java.util.LinkedList;
 import java.util.List;
-import java.util.concurrent.CountDownLatch;
 import java.util.concurrent.TimeUnit;
 import java.util.concurrent.atomic.AtomicInteger;
 import java.util.concurrent.atomic.AtomicReference;
-import java.util.stream.Collectors;
 
 /**
  * @author <a href="mailto:julien@julienviet.com">Julien Viet</a>
@@ -56,21 +52,6 @@
 
   @Test
   public void testConsumeBodyStream() {
-<<<<<<< HEAD
-    EventBus eb = vertx.eventBus();
-    MessageConsumer<String> consumer = eb.<String>consumer("the-address");
-    Observable<String> obs = consumer.bodyStream().toObservable();
-    List<String> items = new ArrayList<>();
-    obs.subscribe(new Subscriber<String>() {
-      @Override
-      public void onNext(String s) {
-        items.add(s);
-        if (items.size() == 3) {
-          unsubscribe();
-          assertEquals(Arrays.asList("msg1", "msg2", "msg3"), items);
-          assertFalse(consumer.isRegistered());
-          testComplete();
-=======
     vertx.runOnContext(v -> {
       EventBus eb = vertx.eventBus();
       MessageConsumer<String> consumer = eb.<String>consumer("the-address");
@@ -87,7 +68,6 @@
             assertFalse(consumer.isRegistered());
             testComplete();
           }
->>>>>>> 3df8d30e
         }
 
         @Override
@@ -95,12 +75,6 @@
           fail(throwable.getMessage());
         }
 
-<<<<<<< HEAD
-      @Override
-      public void onCompleted() {
-        fail();
-      }
-=======
         @Override
         public void onCompleted() {
 //          fail();
@@ -111,32 +85,12 @@
         eb.send("the-address", "msg2");
         eb.send("the-address", "msg3");
       });
->>>>>>> 3df8d30e
     });
     await();
   }
 
   @Test
   public void testRegisterAgain() {
-<<<<<<< HEAD
-    EventBus eb = vertx.eventBus();
-    MessageConsumer<String> consumer = eb.<String>consumer("the-address");
-    Observable<String> obs = consumer.bodyStream().toObservable();
-    obs.subscribe(new Subscriber<String>() {
-      @Override
-      public void onNext(String s) {
-        assertEquals("msg1", s);
-        unsubscribe();
-        assertFalse(consumer.isRegistered());
-        obs.subscribe(new Subscriber<String>() {
-          @Override
-          public void onNext(String s) {
-            assertEquals("msg2", s);
-            unsubscribe();
-            assertFalse(consumer.isRegistered());
-            testComplete();
-          }
-=======
     vertx.runOnContext(v -> {
       EventBus eb = vertx.eventBus();
       MessageConsumer<String> consumer = eb.<String>consumer("the-address");
@@ -161,7 +115,6 @@
             public void onError(Throwable throwable) {
               fail("Was not esxpecting error " + throwable.getMessage());
             }
->>>>>>> 3df8d30e
 
             @Override
             public void onCompleted() {
@@ -173,27 +126,6 @@
           });
         }
 
-<<<<<<< HEAD
-          @Override
-          public void onCompleted() {
-            fail();
-          }
-        });
-        eb.send("the-address", "msg2");
-      }
-
-      @Override
-      public void onError(Throwable throwable) {
-        fail("Was not esxpecting error " + throwable.getMessage());
-      }
-
-      @Override
-      public void onCompleted() {
-        fail();
-      }
-    });
-    eb.send("the-address", "msg1");
-=======
         @Override
         public void onError(Throwable throwable) {
           fail("Was not esxpecting error " + throwable.getMessage());
@@ -208,7 +140,6 @@
         eb.send("the-address", "msg1");
       });
     });
->>>>>>> 3df8d30e
     await();
   }
 
@@ -509,16 +440,12 @@
       Context initCtx = Vertx.currentContext();
       EventBus eb = vertx.eventBus();
       ReadStream<String> consumer = eb.<String>localConsumer("the-address").bodyStream();
-      Observer<String> observer = new Subscriber<String>() {
-        boolean first = true;
+      Observer<String> observer = new Observer<String>() {
         @Override
         public void onNext(String s) {
-          if (first) {
-            first = false;
-            assertEquals(initCtx.getDelegate(), Vertx.currentContext().getDelegate());
-            assertEquals("msg1msg2msg3", s);
-            testComplete();
-          }
+          assertEquals(initCtx.getDelegate(), Vertx.currentContext().getDelegate());
+          assertEquals("msg1msg2msg3", s);
+          testComplete();
         }
         @Override
         public void onError(Throwable e) {
@@ -526,6 +453,7 @@
         }
         @Override
         public void onCompleted() {
+          fail();
         }
       };
       Observable<String> observable = consumer.toObservable();
@@ -571,12 +499,10 @@
 
   @Test
   public void testObserverToHandler() throws Exception {
-    AtomicInteger count = new AtomicInteger();
     Observer<Long> observer = new Observer<Long>() {
       @Override
       public void onCompleted() {
-        assertEquals(1, count.get());
-        testComplete();
+        fail();
       }
 
       @Override
@@ -586,7 +512,7 @@
 
       @Override
       public void onNext(Long l) {
-        count.incrementAndGet();
+        testComplete();
       }
     };
     vertx.setTimer(1, RxHelper.toHandler(observer));
@@ -732,46 +658,4 @@
     });
     await();
   }
-
-  @Test
-  public void testGetHelper() throws Exception {
-    CountDownLatch listenLatch = new CountDownLatch(1);
-    HttpServer server = vertx.createHttpServer();
-    AtomicInteger count = new AtomicInteger();
-    server.requestHandler(req -> {
-      req.response().end(Buffer.buffer("request=" + count.getAndIncrement()));
-    }).listen(8080, onSuccess(s -> {
-      listenLatch.countDown();
-    }));
-    awaitLatch(listenLatch);
-    HttpClient client = vertx.createHttpClient();
-    Observable<HttpClientResponse> obs = io.vertx.rxjava.core.RxHelper.get(client, 8080, "localhost", "/foo");
-    List<Buffer> bodies = Collections.synchronizedList(new ArrayList<>());
-    CountDownLatch reqLatch = new CountDownLatch(1);
-    obs.subscribe(resp -> {
-      resp.toObservable().subscribe(bodies::add, this::fail, reqLatch::countDown);
-    }, this::fail);
-    awaitLatch(reqLatch);
-    obs.subscribe(resp -> {
-      resp.toObservable().subscribe(bodies::add, this::fail, () -> {
-        assertEquals(Arrays.asList("request=0", "request=1"), bodies.stream().map(Buffer::toString).collect(Collectors.toList()));
-        testComplete();
-      });
-    }, this::fail);
-    await();
-  }
-
-  @Test
-  public void testDeployVerticle() throws Exception {
-    CountDownLatch deployLatch = new CountDownLatch(2);
-    io.vertx.rxjava.core.RxHelper.deployVerticle(vertx, new AbstractVerticle() {
-      @Override
-      public void start() {
-        deployLatch.countDown();
-      }
-    }).subscribe(resp -> {
-      deployLatch.countDown();
-    });
-    awaitLatch(deployLatch);
-  }
 }